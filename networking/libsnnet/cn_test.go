--- conflicted
+++ resolved
@@ -817,11 +817,7 @@
 	// Create the CN tenant bridge only if it does not exist
 	bridgeAlias := fmt.Sprintf("br_%s_%s_%s", tenantUUID, subnetUUID, concUUID)
 
-<<<<<<< HEAD
 	if assert.NotNil(createOvsBridge(bridgeAlias)) {
-=======
-	if assert.Nil(createOvsBridge(bridgeAlias)) {
->>>>>>> c734476a
 		defer func() { _ = destroyOvsBridge(bridgeAlias) }()
 
 		// Create the tunnel to connect to the CNCI
@@ -829,10 +825,6 @@
 		remote := concIP
 
 		greAlias := fmt.Sprintf("gre_%s_%s_%s", tenantUUID, subnetUUID, concUUID)
-<<<<<<< HEAD
-		assert.Nil(addPortInternal(bridgeAlias, greAlias))
-=======
->>>>>>> c734476a
 
 		assert.Nil(createGrePort(bridgeAlias, greAlias, remote.String()))
 		defer func() { _ = delGrePort(bridgeAlias, greAlias) }()
